# Changelog
All notable changes to this project will be documented in this file.

The format is based on [Keep a Changelog](http://keepachangelog.com/en/1.0.0/)
and this project adheres to [Semantic Versioning](http://semver.org/spec/v2.0.0.html).

<<<<<<< HEAD
## Unreleased
=======
## 1.0.3 - 2020-06-19
>>>>>>> e143462d

### Changed
- `LogSource` (defined in `monad-logger`) for this library is set to `"json-rpc"` so that logs can be filtered base on it.

<<<<<<< HEAD
## 1.0.2 - 2019-06-12
=======
## 1.0.2 - 2020-06-12
>>>>>>> e143462d
### Changed
- Change license to MIT.

## 1.0.1 - 2019-01-01
### Fixed
- Correct JSON-RPC 2.0 methods returning null result.

## 1.0.0 - 2018-08-12
### Added
- Complete JSON-RPC 1.0 and 2.0 support.
- Ability to use either endpoint to send and receive requests, responses or notifications.
- Simple TCP client/server implementation available.
- Example files.
- Exhaustive test suite.
- Compatibility with GHC 8.4.
- Support semantic versioning.
- Add a changelog.<|MERGE_RESOLUTION|>--- conflicted
+++ resolved
@@ -4,20 +4,12 @@
 The format is based on [Keep a Changelog](http://keepachangelog.com/en/1.0.0/)
 and this project adheres to [Semantic Versioning](http://semver.org/spec/v2.0.0.html).
 
-<<<<<<< HEAD
-## Unreleased
-=======
 ## 1.0.3 - 2020-06-19
->>>>>>> e143462d
 
 ### Changed
 - `LogSource` (defined in `monad-logger`) for this library is set to `"json-rpc"` so that logs can be filtered base on it.
 
-<<<<<<< HEAD
-## 1.0.2 - 2019-06-12
-=======
 ## 1.0.2 - 2020-06-12
->>>>>>> e143462d
 ### Changed
 - Change license to MIT.
 
